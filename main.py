"""Livestream a RTMP stream of a birdbox on YouTube indefinitely.

This script manages the indefinite streaming of a RTMP video stream on
YouTube. It creates one liveStream and multiple consecutive
liveBroadcasts of a pre-defined length, and manages the starting and
stopping of each liveBroadcast. A pre-defined number of liveBroadcasts
are created in advance before being started and stopped on schedule.
"""

import ast
import configparser
import email.utils
import json
import logging
import os
import pickle
import re
import smtplib
import ssl
import time
import traceback
from datetime import datetime, timedelta
from email import encoders
from email.mime.base import MIMEBase
from email.mime.multipart import MIMEMultipart
from email.mime.text import MIMEText
from enum import Enum, auto
from pathlib import Path
from typing import Optional, Union, Any

import googleapiclient
from func_timeout import func_set_timeout, FunctionTimedOut
from google.auth.exceptions import RefreshError
from google.auth.transport.requests import Request
from google_auth_oauthlib.flow import InstalledAppFlow
from googleapiclient.discovery import build
from pytz import timezone

__author__ = "Christopher Menon"
__credits__ = "Christopher Menon"
__license__ = "gpl-3.0"

# The name of the config file
CONFIG_FILENAME = "config.ini"

# How long to wait for authorization (in seconds)
AUTHORIZATION_TIMEOUT = 300

# File with the OAuth client secret
CLIENT_SECRET_FILE = "client_secret.json"

# API-specific credentials
SCOPES = ["https://www.googleapis.com/auth/youtube"]

# File with the user's access and refresh tokens
TOKEN_PICKLE_FILE = "token.pickle"

# The timezone to use throughout
TIMEZONE = timezone("Europe/London")


class BroadcastTypes(Enum):
    """The possible types for a broadcast, including an 'all' type."""

    SCHEDULED = auto()
    LIVE = auto()
    FINISHED = auto()
    ALL = auto()


class YouTubeLivestream:
    """Represents a single continuous YouTube livestream.

    :param config: the config to use
    :type config: configparser.SectionProxy
    """

    def __init__(self, config: configparser.SectionProxy):
        self.service = YouTubeLivestream.get_service()

        self.config = config

        self.live_stream = None
        self.week_playlist = None
        self.scheduled_broadcasts = {}
        self.finished_broadcasts = {}
        self.live_broadcasts = {}

    @staticmethod
<<<<<<< HEAD
    def get_service(open_browser: Optional[Union[bool, str]] = False,
                    token_file=TOKEN_PICKLE_FILE) -> googleapiclient.discovery.Resource:
=======
    def get_service(open_browser: Optional[Union[bool, str]]
                    = False) -> googleapiclient.discovery.Resource:
>>>>>>> dd07fc9c
        """Authenticates the YouTube API, returning the service.

        :return: the YouTube API service (a Resource)
        :rtype: googleapiclient.discovery.Resource
        """

        LOGGER.info("Authorising service...")

        @func_set_timeout(AUTHORIZATION_TIMEOUT)
        def authorize_in_browser():
            """Authorize in the browser, with a timeout."""

            if open_browser is False:
                # Tell the user to go and authorize it themselves
                flow = InstalledAppFlow.from_client_secrets_file(
                    CLIENT_SECRET_FILE, SCOPES,
                    redirect_uri="urn:ietf:wg:oauth:2.0:oob")
                auth_url, _ = flow.authorization_url(prompt="consent")
                print(
                    f"Please visit this URL to authorize this application: {auth_url}")
                print("The URL has been copied to the clipboard.")

                # Get the authorization code
                code = input("Enter the authorization code: ")
                flow.fetch_token(code=code)
                return flow.credentials

            # Else open the browser for the user to authorize it
            flow = InstalledAppFlow.from_client_secrets_file(
                CLIENT_SECRET_FILE, SCOPES)
            print("Your browser should open automatically.")
            return flow.run_local_server(port=0)

        credentials = None

        # Attempt to access pre-existing credentials
        if os.path.exists(token_file):
            with open(token_file, "rb") as token:
                LOGGER.debug("Loading credentials from %s.", token_file)
                credentials = pickle.load(token)

        # If there are no (valid) credentials available let the user log in
        LOGGER.debug("Credentials are: %s.", str(credentials))
        if not credentials or not credentials.valid:
            LOGGER.debug("There are no credentials or they are invalid.")
            if credentials and credentials.refresh_token:
                try:
                    credentials.refresh(Request())
                except RefreshError:
                    os.remove(token_file)

                    try:
                        credentials = authorize_in_browser()
                    except FunctionTimedOut as error:
                        raise FunctionTimedOut(
                            f"Waited {AUTHORIZATION_TIMEOUT} seconds to authorize Google APIs.") from error
            else:
                try:
                    credentials = authorize_in_browser()
                except FunctionTimedOut as error:
                    raise FunctionTimedOut(
                        f"Waited {AUTHORIZATION_TIMEOUT} seconds to authorize Google APIs.") from error

        # If we do have valid credentials then refresh them
        else:
            credentials.refresh(Request())

        # Save the credentials for the next run
        with open(token_file, "wb") as token:
            print()
            pickle.dump(credentials, token)
        LOGGER.debug("Credentials saved to %s successfully.",
                     token_file)

        # Create and return the authenticated service
        service = build("youtube", "v3", credentials=credentials)

        assert os.path.exists(token_file)

        LOGGER.info("Service authorised successfully!\n")
        return service

    @staticmethod
    def execute_request(request: googleapiclient.http.HttpRequest) -> Any:
        """Execute the request safely, ignoring some errors.

        :param request: the request to execute
        :type request: googleapiclient.http.HttpRequest
        :return: the response
        :rtype: Any
        """

        print(type(request))
        count = 0
        limit = 5
        while count < limit:
            try:
                response = request.execute()
                print(type(response))
                return response
            except (BrokenPipeError, IOError) as error:
                LOGGER.exception(
                    "There was an error with executing the request!")
                count += 1
                if count >= limit:
                    raise IOError from error
                LOGGER.debug("Continuing in 60...")
                time.sleep(60)

        # Catch-all
        return Exception("Request failed after 5 retries.")

    def get_stream(self) -> dict:
        """Gets the live_stream, creating it if needed.

        :return: the YouTube liveStream resource
        :rtype: dict
        """

        LOGGER.info("Getting the livestream...")

        # Return the existing stream
        if self.live_stream is not None:
            LOGGER.debug("Returning existing livestream.")
            LOGGER.info("Livestream fetched and returned successfully!\n")
            return self.live_stream

        # Create a new livestream
        LOGGER.debug("Creating a new stream...")
        stream = self.execute_request(self.service.liveStreams().insert(
            part="snippet,cdn,contentDetails,id,status",
            body={
                "cdn": {
                    "frameRate": "variable",
                    "ingestionType": "rtmp",
                    "resolution": "variable"
                },
                "contentDetails": {
                    "isReusable": True
                },
                "snippet": {
                    "title": f"Birdbox Livestream at {datetime.now(tz=TIMEZONE).isoformat()}"
                }
            }))
        LOGGER.debug("Stream is: \n%s.", json.dumps(stream, indent=4))

        # Save and return it
        self.live_stream = stream
        LOGGER.info("Livestream fetched and returned successfully!\n")
        return stream

    def get_stream_url(self) -> str:
        """Gets the liveStream URL, creating it if needed.

        :return: the URL of the liveStream
        :rtype: str
        """

        LOGGER.info("Getting the livestream URL...")

        ingestion_info = self.get_stream()['cdn']['ingestionInfo']
        url = f"{ingestion_info['ingestionAddress']}/{ingestion_info['streamName']}"
        LOGGER.debug("Livestream URL is %s.", url)
        LOGGER.info("Livestream URL fetched and returned successfully!\n")
        return url

    def schedule_broadcast(
            self,
            start_time: datetime = datetime.now(
                tz=TIMEZONE),
            duration_mins: int = 0) -> dict:
        """Schedules the live broadcast.

        :param start_time: when the broadcast should start
        :type start_time: datetime.datetime, optional
        :param duration_mins: how long the broadcast will last for in minutes
        :type duration_mins: int, optional
        :return: the YouTube liveBroadcast resource
        :rtype: dict
        """

        LOGGER.info("Scheduling the broadcast...")
        LOGGER.info(locals())

        if duration_mins <= 0:
            duration_mins = int(self.config["default_duration"])
            LOGGER.debug("Using default duration of %d.", duration_mins)

        # Stop if a broadcast already exists at this time
        if start_time in self.get_broadcasts().keys():
            LOGGER.debug(
                "Returning existing broadcast at %s.",
                start_time.isoformat())
            LOGGER.info("Broadcast scheduled successfully!\n")
            return self.get_broadcasts()[start_time]

        # Round the end time to the nearest hour
        end_time = start_time + timedelta(minutes=duration_mins)
        LOGGER.debug("End time with no rounding is %s.", end_time.isoformat())
        end_time = end_time.replace(second=0, microsecond=0, minute=0,
                                    hour=end_time.hour) + timedelta(
            hours=end_time.minute // 30)
        LOGGER.debug(
            "End time to the nearest hour is %s.",
            end_time.isoformat())

        # Create a description
        description = f"A livestream of the birdbox starting on {start_time.strftime('%a %d %b at %H.%M')}" \
                      f" and ending at {end_time.strftime('%H.%M')} ({str(TIMEZONE.zone)} timezone). "

        # Schedule a new broadcast
        LOGGER.debug("Scheduling a new broadcast...")
        broadcast = self.execute_request(self.service.liveBroadcasts().insert(
            part="id,snippet,contentDetails,status",
            body={
                "contentDetails": {
                    "enableAutoStart": False,
                    "enableAutoStop": False,
                    "enableClosedCaptions": False,
                    "enableDvr": True,
                    "recordFromStart": True,
                    "startWithSlate": False,
                    "monitorStream": {
                        "enableMonitorStream": False
                    }
                },
                "snippet": {
                    "scheduledStartTime": start_time.isoformat(),
                    "scheduledEndTime": end_time.isoformat(),
                    "title": f"Birdbox on {start_time.strftime('%a %d %b at %H:%M')}",
                    "description": description
                },
                "status": {
                    "privacyStatus": self.config["privacy_status"],
                    "selfDeclaredMadeForKids": False
                }
            }))
        LOGGER.debug("Broadcast is: \n%s.", json.dumps(broadcast, indent=4))

        # Add it to the playlist
        time.sleep(10)
        self.add_to_week_playlist(broadcast["id"], start_time)

        # Save and return it
        self.scheduled_broadcasts[start_time] = broadcast
        print(
            f"Scheduled a broadcast at {start_time.isoformat()} till {end_time.isoformat()}")
        LOGGER.info("Broadcast scheduled successfully!\n")
        return broadcast

    def start_broadcast(self, start_time: datetime) -> dict:
        """Start the broadcast by binding the stream to it.

        :param start_time: when the broadcast should start
        :type start_time: datetime.datetime, optional
        :return: the updated YouTube liveBroadcast resource
        :rtype: dict
        :raises ValueError: if the broadcast at that times doesn't exist
        """

        LOGGER.info("Starting the broadcast...")
        LOGGER.info(locals())

        # Check that this broadcast exists.
        if start_time not in self.scheduled_broadcasts:
            raise ValueError(
                f"The broadcast at {start_time.isoformat()} is not scheduled!")

        # Bind the broadcast to the stream
        LOGGER.debug("Binding the broadcast to the stream...")
        broadcast = self.execute_request(self.service.liveBroadcasts().bind(
            id=self.scheduled_broadcasts[start_time]["id"],
            part="id,snippet,contentDetails,status",
            streamId=self.get_stream()["id"]
        ))
        LOGGER.debug("Broadcast is: \n%s.", json.dumps(broadcast, indent=4))

        limit = 60
        counter = 0
        LOGGER.debug("Waiting for the stream status to be active...")
        stream_status = self.get_stream_status()
        while stream_status["streamStatus"] != "active" and counter < 5:
            counter += 1
            time.sleep(5)
            stream_status = self.get_stream_status()
        if counter == limit:
            raise TimeoutError(
                f"Stream status still isn't active after {round(limit * (5 / 60), 2)} minutes!")

        # # Get the broadcast
        # LOGGER.debug("Getting the broadcast...")
        # broadcast_temp = self.execute_request(self.service.liveBroadcasts().list(
        #     id=broadcast["id"],
        #     part="id,snippet,contentDetails,status"
        # ))
        # LOGGER.debug("Broadcast is: \n%s.", json.dumps(broadcast_temp, indent=4))

        # Change its status to live
        LOGGER.debug("Transitioning the broadcastStatus to live...")
        try:
            broadcast = self.execute_request(
                self.service.liveBroadcasts().transition(
                    broadcastStatus="live",
                    id=broadcast["id"],
                    part="id,snippet,contentDetails,status"))
            LOGGER.debug(
                "Broadcast is: \n%s.",
                json.dumps(
                    broadcast,
                    indent=4))
        except googleapiclient.errors.HttpError as error:
            content = ast.literal_eval(error.content.decode("utf-8"))
            if content["error"]["message"] == "Redundant transition":
                LOGGER.debug("Got a redundant transition error, continuing.")
            else:
                raise googleapiclient.errors.HttpError(
                    resp=error.resp, content=error.content) from error
        self.live_broadcasts[start_time] = broadcast
        self.scheduled_broadcasts.pop(start_time)

        # Update the description to point to the next one
        time.sleep(10)
        end_time = datetime.fromisoformat(
            self.live_broadcasts[start_time]["snippet"]["scheduledEndTime"].replace(
                "Z", "+00:00"))
        broadcasts = self.get_broadcasts(BroadcastTypes.ALL)
        if end_time in broadcasts.keys():
            description = f"{self.live_broadcasts[start_time]['snippet']['description']} Watch the next part here: https://youtu.be/{broadcasts[end_time]['id']}."
            LOGGER.debug("Updating the description to %s.", description)
            self.update_video_metadata(
                self.live_broadcasts[start_time]["id"], description)
        else:
            LOGGER.debug(
                "No next video found (none starting at %s).",
                str(end_time))
            self.update_video_metadata(self.live_broadcasts[start_time]["id"])

        # Return it
        print(f"Started a broadcast at {start_time.isoformat()}")
        LOGGER.info("Broadcast started successfully!\n")
        return broadcast

    def end_broadcast(self, start_time: datetime) -> dict:
        """End the broadcast by changing it's state to complete.

        :param start_time: when the broadcast should start
        :type start_time: datetime.datetime, optional
        :return: the updated YouTube liveBroadcast resource
        :rtype: dict
        :raises ValueError: if the broadcast at that times doesn't exist
        """

        LOGGER.info("Ending the broadcast...")
        LOGGER.info(locals())

        # Check that this broadcast exists
        if start_time not in self.live_broadcasts:
            raise ValueError(
                f"The broadcast at {start_time.isoformat()} is not live!")

        # Change its status to complete
        LOGGER.debug("Transitioning the broadcastStatus to complete...")
        try:
            broadcast = self.execute_request(
                self.service.liveBroadcasts().transition(
                    broadcastStatus="complete",
                    id=self.live_broadcasts[start_time]["id"],
                    part="id,snippet,contentDetails,status"))
            LOGGER.debug(
                "Broadcast is: \n%s.",
                json.dumps(
                    broadcast,
                    indent=4))
            self.finished_broadcasts[start_time] = broadcast
        except googleapiclient.errors.HttpError as error:
            content = ast.literal_eval(error.content.decode("utf-8"))
            if content["error"]["message"] == "Redundant transition":
                LOGGER.debug("Got a redundant transition error, continuing.")
                self.finished_broadcasts[start_time] = self.live_broadcasts[start_time]
            else:
                raise googleapiclient.errors.HttpError(
                    resp=error.resp, content=error.content) from error

        # Save and return the updated resource
        self.live_broadcasts.pop(start_time)
        print(f"Ended a broadcast that started at {start_time.isoformat()}")
        LOGGER.info("Broadcast ended successfully!\n")
        return self.finished_broadcasts[start_time]

    def get_broadcasts(self, category: BroadcastTypes = None) -> dict:
        """Returns a dict with the broadcasts

        :param category: the category of broadcasts if not all
        :type category: BroadcastTypes
        :return: a dict of the broadcasts
        :rtype: dict
        """

        if category == BroadcastTypes.SCHEDULED:
            return self.scheduled_broadcasts
        if category == BroadcastTypes.LIVE:
            return self.live_broadcasts
        if category == BroadcastTypes.FINISHED:
            return self.finished_broadcasts
        return {
            **self.scheduled_broadcasts,
            **self.live_broadcasts,
            **self.finished_broadcasts}

    def get_stream_status(self) -> dict:
        """Fetch and return the status of the livestream.

        :return: the status of the livestream.
        :rtype: dict
        """

        stream = self.execute_request(self.service.liveStreams().list(
            id=self.get_stream()["id"],
            part="status"
        ))

        LOGGER.debug("Stream status is: %s.", stream["items"][0]["status"])
        return stream["items"][0]["status"]

    def update_video_metadata(
            self,
            video_id: str,
            description: Optional[str] = None) -> None:
        """Update standard video metadata.

        :param video_id: the ID of the video to update
        :type video_id: str
        """

        LOGGER.info("Updating the video metadata...")
        LOGGER.info(locals())

        # Get the existing snippet details
        video = self.execute_request(self.service.videos().list(
            id=video_id,
            part="id,snippet"
        ))
        LOGGER.debug("Video is: \n%s.", json.dumps(video, indent=4))

        # Prepare the body
        body = {"id": video_id, "snippet": {}}
        body["snippet"]["categoryId"] = self.config["category_id"]
        body["snippet"]["tags"] = json.loads(self.config["tags"])
        body["snippet"]["description"] = description if description is not None else video["items"][0]["snippet"][
            "description"]
        body["snippet"]["title"] = video["items"][0]["snippet"]["title"]
        body["snippet"]["defaultLanguage"] = "en-GB"

        LOGGER.debug("Body is: \n%s.", body)

        # Update it
        LOGGER.debug("Updating the video metadata...")
        video = self.execute_request(self.service.videos().update(
            part="id,snippet",
            body=body
        ))
        LOGGER.debug("Video is: \n%s.", json.dumps(video, indent=4))

        LOGGER.info("Video metadata updated successfully!")

    def add_to_week_playlist(
            self,
            video_id: str,
            start_time: datetime) -> None:
        """Add the video to the playlist for the week.

        :param video_id: the ID of the video to add
        :type video_id: str
        :param start_time: the start time of the video
        :type start_time: datetime.datetime
        """

        LOGGER.info("Adding the video to the week's playlist...")
        LOGGER.info(locals())

        # Calculate the title
        playlist_title = (
                start_time -
                timedelta(
                    days=start_time.weekday())).strftime("W%W: w/c %d %b")

        # Only get the playlist for this week if we don't already have it
        if self.week_playlist is None or self.week_playlist["snippet"]["title"] != playlist_title:

            # Get all the playlists
            # TODO: implement paging
            LOGGER.debug("Fetching all the playlists...")
            all_playlists = []
            response = self.execute_request(self.service.playlists().list(
                part="id,snippet",
                mine=True,
                maxResults=50
            ))
            LOGGER.debug("Response is: \n%s.", json.dumps(response, indent=4))
            all_playlists.extend(response["items"])
            LOGGER.debug(
                "Playlists is: \n%s.",
                json.dumps(
                    all_playlists,
                    indent=4))

            # Try & find this week's playlist
            for item in all_playlists:
                if item["snippet"]["title"] == playlist_title:
                    LOGGER.debug("Using playlist %s.", item)
                    self.week_playlist = item
                    break
            else:
                # Create a new playlist
                LOGGER.debug("Creating a new playlist...")
                description = f"This playlist has videos of the birdbox from {(start_time - timedelta(days=start_time.weekday())).strftime('%a %d %B')} to {(start_time - timedelta(days=start_time.weekday() - 6)).strftime('%a %d %B')}. "
                self.week_playlist = self.execute_request(
                    self.service.playlists().insert(
                        part="id,snippet,status", body={
                            "snippet": {
                                "title": playlist_title, "description": description}, "status": {
                                "privacyStatus": self.config["privacy_status"]}}))
                LOGGER.debug(
                    "Playlist is: \n%s.", json.dumps(
                        self.week_playlist, indent=4))

        # Add the video to the playlist
        playlist_item = self.execute_request(
            self.service.playlistItems().insert(
                part="id,snippet",
                body={
                    "snippet": {
                        "playlistId": self.week_playlist["id"],
                        "resourceId": {
                            "videoId": video_id,
                            "kind": "youtube#video"}}}))
        LOGGER.debug(
            "Playlist Item is: \n%s.",
            json.dumps(
                playlist_item,
                indent=4))

        LOGGER.info("Added the video to the week's playlist successfully!")


def send_error_email(config: configparser.SectionProxy, trace: str,
                     filename: str) -> None:
    """Send an email about the error.

    :param config: the config for the email
    :type config: configparser.SectionProxy
    :param trace: the stack trace of the exception
    :type trace: str
    :param filename: the filename of the log file to attach
    :type filename: str
    :return:
    """

    LOGGER.info("Sending the error email...")

    # Create the message
    message = MIMEMultipart("alternative")
    message["Subject"] = "ERROR with birdbox-livestream!"
    message["To"] = config["to"]
    message["From"] = config["from"]
    message["X-Priority"] = "1"
    message["Date"] = email.utils.formatdate()
    email_id = email.utils.make_msgid(domain=config["smtp_host"])
    message["Message-ID"] = email_id

    # Create and attach the text
    text = f"{trace}\n\n———\nThis email was sent automatically by a computer program (" \
           f"https://github.com/cmenon12/birdbox-livestream). "
    message.attach(MIMEText(text, "plain"))

    LOGGER.debug("Message is: \n%s.", message)

    # Attach the log
    part = MIMEBase("text", "plain")
    part.set_payload(open(f"./logs/{filename}", "r").read())
    encoders.encode_base64(part)
    part.add_header("Content-Disposition",
                    f"attachment; filename=\"{filename}\"")
    part.add_header("Content-Description",
                    f"{filename}")
    message.attach(part)

    # Create the SMTP connection and send the email
    with smtplib.SMTP_SSL(config["smtp_host"],
                          int(config["smtp_port"]),
                          context=ssl.create_default_context()) as server:
        server.login(config["username"], config["password"])
        server.sendmail(re.findall("(?<=<)\\S+(?=>)", config["from"])[0],
                        re.findall("(?<=<)\\S+(?=>)", config["to"]),
                        message.as_string())

    LOGGER.info("Error email sent successfully!\n")


def main():
    """Runs the livestream script indefinitely."""

    # Check that the config file exists
    try:
        open(CONFIG_FILENAME)
        LOGGER.info("Loaded config %s.", CONFIG_FILENAME)
    except FileNotFoundError as error:
        print("The config file doesn't exist!")
        LOGGER.info("Could not find config %s, exiting.", CONFIG_FILENAME)
        time.sleep(5)
        raise FileNotFoundError("The config file doesn't exist!") from error

    # Fetch info from the config
    parser = configparser.ConfigParser()
    parser.read(CONFIG_FILENAME)
    yt_config = parser["YouTubeLivestream"]
    main_config = parser["main"]
    email_config = parser["email"]

    try:
        yt = YouTubeLivestream(yt_config)

        # Create the stream
        url = yt.get_stream_url()
        print(f"\n{url}\n")
        # print(f"\n{main_config['command']} {url}\n")
        # subprocess.Popen(["./stream.sh", url])

        # Wait for the user to start streaming
        LOGGER.debug("Waiting for the stream status to be active...")
        stream_status = yt.get_stream_status()
        while stream_status["streamStatus"] != "active":
            print(f"Waiting because the stream status is: {stream_status}.")
            time.sleep(5)
            stream_status = yt.get_stream_status()
        print(f"Stream status is: {stream_status}.")

        # Schedule the first broadcast
        yt.schedule_broadcast()

        while True:

            scheduled = yt.get_broadcasts(BroadcastTypes.SCHEDULED).copy()
            live = yt.get_broadcasts(BroadcastTypes.LIVE).copy()

            # Schedule broadcasts
            if len(scheduled) < int(main_config["max_scheduled_broadcasts"]):
                if len(scheduled) != 0:
                    last_start_time = max(scheduled.keys())
                else:
                    last_start_time = max(live.keys())
                last_broadcast = scheduled[last_start_time]
                start_time = datetime.fromisoformat(
                    last_broadcast["snippet"]["scheduledEndTime"].replace(
                        "Z", "+00:00"))
                yt.schedule_broadcast(start_time)

            time.sleep(5)

            # Start broadcasts
            for start_time in scheduled.keys():
                if start_time <= datetime.now(tz=TIMEZONE):
                    yt.start_broadcast(start_time)

            time.sleep(5)

            # Finish broadcasts
            for start_time in live.keys():
                end_time = datetime.fromisoformat(
                    live[start_time]["snippet"]["scheduledEndTime"].replace(
                        "Z", "+00:00"))
                if end_time <= datetime.now(tz=TIMEZONE):
                    yt.end_broadcast(start_time)

            time.sleep(5)

            # If the time is divisible by 5, log the status
            if datetime.now(tz=TIMEZONE).minute % 5 == 0:
                try:
                    yt.get_stream_status()
                    time.sleep(60)
                except Exception as error:
                    LOGGER.error("\n\n")
                    LOGGER.exception(
                        "There was an exception logging the stream status, but we'll carry on anyway.")
                    time.sleep(30)

    except Exception as error:
        LOGGER.error("\n\n")
        LOGGER.exception("There was an exception!!")
        send_error_email(email_config, traceback.format_exc(), log_filename)
        raise Exception from error


if __name__ == "__main__":

    # Prepare the log
    Path("./logs").mkdir(parents=True, exist_ok=True)
    log_filename = f"birdbox-livestream-{datetime.now(tz=TIMEZONE).strftime('%Y-%m-%d %H-%M-%S %Z')}.txt"
    logging.basicConfig(
        format="%(asctime)s | %(levelname)5s in %(module)s.%(funcName)s() on line %(lineno)-3d | %(message)s",
        level=logging.DEBUG,
        handlers=[
            logging.FileHandler(
                f"./logs/{log_filename}",
                mode="a")])
    LOGGER = logging.getLogger(__name__)

    # Run it
    main()

else:
    LOGGER = logging.getLogger(__name__)<|MERGE_RESOLUTION|>--- conflicted
+++ resolved
@@ -87,13 +87,9 @@
         self.live_broadcasts = {}
 
     @staticmethod
-<<<<<<< HEAD
     def get_service(open_browser: Optional[Union[bool, str]] = False,
                     token_file=TOKEN_PICKLE_FILE) -> googleapiclient.discovery.Resource:
-=======
-    def get_service(open_browser: Optional[Union[bool, str]]
-                    = False) -> googleapiclient.discovery.Resource:
->>>>>>> dd07fc9c
+
         """Authenticates the YouTube API, returning the service.
 
         :return: the YouTube API service (a Resource)

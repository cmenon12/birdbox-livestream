--- conflicted
+++ resolved
@@ -360,14 +360,7 @@
         # Round the end time to the nearest 6 hours
         end_time = start_time + timedelta(minutes=duration_mins)
         LOGGER.debug("End time with no rounding is %s.", end_time.isoformat())
-<<<<<<< HEAD
-        new_hour = 0 if round(end_time.hour / 6) * \
-                        6 >= 24 else round(end_time.hour / 6) * 6
-        new_hour = 0 if new_hour + \
-                        (6 * (end_time.minute // 30)) >= 24 else new_hour + (6 * (end_time.minute // 30))
-=======
         new_hour = 0 if round(end_time.hour / 6) * 6 >= 24 else round(end_time.hour / 6) * 6
->>>>>>> 2f237d47
         end_time = end_time.replace(second=0, microsecond=0, minute=0,
                                     hour=new_hour)
         LOGGER.debug(
